--- conflicted
+++ resolved
@@ -18,11 +18,8 @@
 from pilot.util.constants import SUCCESS, FAILURE, ERRNO_NOJOBS
 from pilot.util.https import https_setup
 from pilot.util.information import set_location
-<<<<<<< HEAD
 from pilot.util.filehandling import get_pilot_work_dir, create_pilot_work_dir
-=======
 from pilot.util.config import config
->>>>>>> 1e7e4811
 
 VERSION = '2017-07-18.001'
 
@@ -122,7 +119,6 @@
                             help='CA certificates path',
                             metavar='path/to/certificates/')
 
-<<<<<<< HEAD
     # PanDA server URL and port
     arg_parser.add_argument('--url',
                             dest='url',
@@ -132,13 +128,13 @@
                             dest='port',
                             default=25443,
                             help='PanDA server port')
-=======
+
+    # Configuration option
     arg_parser.add_argument('--config',
                             dest='config',
                             default='',
                             help='Config file path',
                             metavar='path/to/pilot.cfg')
->>>>>>> 1e7e4811
 
     args = arg_parser.parse_args()
 

--- conflicted
+++ resolved
@@ -26,11 +26,7 @@
 from pilot.util.harvester import is_harvester_mode
 from pilot.util.node import is_virtual_machine
 
-<<<<<<< HEAD
-VERSION = '2018-04-24.001'
-=======
 VERSION = '2018-05-04.002'
->>>>>>> baa77e88
 
 
 def pilot_version_banner():

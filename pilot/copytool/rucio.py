--- conflicted
+++ resolved
@@ -152,15 +152,9 @@
     :return:
     """
 
-<<<<<<< HEAD
     # try to get a better error message from the traces
     _error_msg = trace_report_out[0].get('stateReason', '')
     error_msg = _error_msg if _error_msg else error_msg_exc
-=======
-    # Try to get a better error message from the traces
-    if trace_report_out:
-        error_msg = trace_report_out[0].get('stateReason')
->>>>>>> 30251ae5
     logger.info('rucio returned an error: %s' % error_msg)
 
     error_details = resolve_common_transfer_errors(error_msg, is_stagein=stagein)

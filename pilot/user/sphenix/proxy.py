--- conflicted
+++ resolved
@@ -13,11 +13,7 @@
 logger = logging.getLogger(__name__)
 
 
-<<<<<<< HEAD
-def verify_proxy(limit=None, test=False):
-=======
 def verify_proxy(limit=None, x509=None, proxy_id="pilot", test=False):
->>>>>>> 7f9283e6
     """
     Check for a valid voms/grid proxy longer than N hours.
     Use `limit` to set required time limit.

--- conflicted
+++ resolved
@@ -60,11 +60,7 @@
     pass
 
 
-<<<<<<< HEAD
 def extract_container_options():  # DEPRECATED
-=======
-def extract_container_options():  ## TO BE DEPRECATED: consider job.infosys.queuedata.container_options
->>>>>>> 254d6b2e
     """ Extract any singularity options from catchall """
 
     # e.g. catchall = "somestuff singularity_options=\'-B /etc/grid-security/certificates,/var/spool/slurmd,/cvmfs,/ceph/grid,/data0,/sys/fs/cgroup\'"
@@ -183,11 +179,7 @@
     return middleware_type
 
 
-<<<<<<< HEAD
 def get_container_name(user="pilot"):  # DEPRECATED
-=======
-def get_container_name(user="pilot"):  ## TO BE DEPRECATED: consider job.infosys.queuedata.container_type.get("pilot")
->>>>>>> 254d6b2e
     """
     Return the container name
     E.g. container_type = 'singularity:pilot;docker:wrapper'

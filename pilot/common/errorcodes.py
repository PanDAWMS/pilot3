--- conflicted
+++ resolved
@@ -28,12 +28,9 @@
     SETUPFAILURE = 1110
     MKDIR = 1134
     STAGEOUTFAILED = 1137
-<<<<<<< HEAD
-    LOOPINGJOB = 1150
-=======
     PUTMD5MISMATCH = 1141
     GETMD5MISMATCH = 1145
->>>>>>> 49df59a8
+    LOOPINGJOB = 1150
     STAGEINTIMEOUT = 1151  # called GETTIMEOUT in Pilot 1
     STAGEOUTTIMEOUT = 1152  # called PUTTIMEOUT in Pilot 1
     NOPROXY = 1163
@@ -63,14 +60,11 @@
         SETUPFAILURE: "Failed during payload setup",
         MKDIR: "Failed to create local directory",
         STAGEOUTFAILED: "Failed to stage-out file",
-<<<<<<< HEAD
-        LOOPINGJOB: "Looping job killed by pilot",
-=======
         PUTMD5MISMATCH: "md5sum mismatch on output file",
         GETMD5MISMATCH: "md5sum mismatch on input file",
         GETADMISMATCH: "adler32 mismatch on input file",
         PUTADMISMATCH: "adler32 mismatch on output file",
->>>>>>> 49df59a8
+        LOOPINGJOB: "Looping job killed by pilot",
         STAGEINTIMEOUT: "File transfer timed out during stage-in",
         STAGEOUTTIMEOUT: "File transfer timed out during stage-out",
         NOPROXY: "Grid proxy not valid",

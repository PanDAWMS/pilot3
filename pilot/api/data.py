#!/usr/bin/env python
# Licensed under the Apache License, Version 2.0 (the "License");
# you may not use this file except in compliance with the License.
# You may obtain a copy of the License at
# http://www.apache.org/licenses/LICENSE-2.0
#
# Authors:
# - Mario Lassnig, mario.lassnig@cern.ch, 2017
# - Paul Nilsson, paul.nilsson@cern.ch, 2017-2019
# - Tobias Wegner, tobias.wegner@cern.ch, 2017-2018
# - Alexey Anisenkov, anisyonk@cern.ch, 2018

# refactored by Alexey Anisenkov

import os
import hashlib
import logging
import time

from pilot.info import infosys
from pilot.common.exception import PilotException, ErrorCodes, SizeTooLarge, NoLocalSpace, ReplicasNotFound
from pilot.util.filehandling import calculate_checksum
from pilot.util.math import convert_mb_to_b
from pilot.util.parameters import get_maximum_input_sizes
from pilot.util.workernode import get_local_disk_space
from pilot.util.timer import TimeoutException
from pilot.util.tracereport import TraceReport

errors = ErrorCodes()


class StagingClient(object):
    """
        Base Staging Client
    """

    mode = ""  # stage-in/out, set by the inheritor of the class
    copytool_modules = {'rucio': {'module_name': 'rucio'},
                        'gfal': {'module_name': 'gfal'},
                        'gfalcopy': {'module_name': 'gfal'},
                        'xrdcp': {'module_name': 'xrdcp'},
                        'mv': {'module_name': 'mv'},
                        'lsm': {'module_name': 'lsm'}
                        }

    # list of allowed schemas to be used for direct acccess mode from REMOTE replicas
    direct_remoteinput_allowed_schemas = ['root']
    # list of schemas to be used for direct acccess mode from LOCAL replicas
    direct_localinput_allowed_schemas = ['root', 'dcache', 'dcap', 'file', 'https']
    # list of allowed schemas to be used for transfers from REMOTE sites
    remoteinput_allowed_schemas = ['root', 'gsiftp', 'dcap', 'davs', 'srm', 'storm']

    def __init__(self, infosys_instance=None, acopytools=None, logger=None, default_copytools='rucio', trace_report=None):
        """
            If `acopytools` is not specified then it will be automatically resolved via infosys. In this case `infosys` requires initialization.
            :param acopytools: dict of copytool names per activity to be used for transfers. Accepts also list of names or string value without activity passed.
            :param logger: logging.Logger object to use for logging (None means no logging)
            :param default_copytools: copytool name(s) to be used in case of unknown activity passed. Accepts either list of names or single string value.
        """

        super(StagingClient, self).__init__()

        if not logger:
            logger = logging.getLogger('%s.%s' % (__name__, 'null'))
            logger.disabled = True

        self.logger = logger
        self.infosys = infosys_instance or infosys

        if isinstance(acopytools, basestring):
            acopytools = {'default': [acopytools]} if acopytools else {}
        if isinstance(acopytools, (list, tuple)):
            acopytools = {'default': acopytools} if acopytools else {}

        self.acopytools = acopytools or {}

        if self.infosys.queuedata:
            if not self.acopytools:  ## resolve from queuedata.acopytools using infosys
                self.acopytools = (self.infosys.queuedata.acopytools or {}).copy()
            if not self.acopytools:  ## resolve from queuedata.copytools using infosys
                self.acopytools = dict(default=(self.infosys.queuedata.copytools or {}).keys())

        if not self.acopytools.get('default'):
            if isinstance(default_copytools, basestring):
                default_copytools = [default_copytools] if default_copytools else []
            self.acopytools['default'] = default_copytools

        if not self.acopytools:
            msg = 'failed to initilize StagingClient: no acopytools options found, acopytools=%s' % self.acopytools
            logger.error(msg)
            self.trace_report.update(clientState='BAD_COPYTOOL', stateReason=msg)
            self.trace_report.send()
            raise PilotException("failed to resolve acopytools settings")
        logger.info('configured copytools per activity: acopytools=%s' % self.acopytools)

        # get an initialized trace report (has to be updated for get/put if not defined before)
        self.trace_report = trace_report if trace_report else TraceReport(pq=os.environ.get('PILOT_SITENAME', ''))

    @classmethod
    def get_preferred_replica(self, replicas, allowed_schemas):
        """
            Get preferred replica from the `replicas` list suitable for `allowed_schemas`
            :return: replica or None if not found
        """

        for replica in replicas:
            for schema in allowed_schemas:
                if replica and (not schema or replica.startswith('%s://' % schema)):
                    return replica

    def prepare_sources(self, files, activities=None):
        """
            Customize/prepare source data for each entry in `files` optionally checking data for requested `activities`
            (custom StageClient could extend the logic if need)
            :param files: list of `FileSpec` objects to be processed
            :param activities: string or ordered list of activities to resolve `astorages` (optional)
            :return: None
        """

        return

    def prepare_inputddms(self, files, activities=None):
        """
            Populates filespec.inputddms for each entry from `files` list
            :param files: list of `FileSpec` objects
            :param activities: sting or ordered list of activities to resolve astorages (optional)
            :return: None
        """

        activities = activities or 'read_lan'
        if isinstance(activities, basestring):
            activities = [activities]

        astorages = self.infosys.queuedata.astorages if self.infosys and self.infosys.queuedata else {}

        storages = []
        for a in activities:
            storages = astorages.get(a, [])
            if storages:
                break

        #activity = activities[0]
        #if not storages:  ## ignore empty astorages
        #    raise PilotException("Failed to resolve input sources: no associated storages defined for activity=%s (%s)"
        #                         % (activity, ','.join(activities)), code=ErrorCodes.NOSTORAGE, state='NO_ASTORAGES_DEFINED')

        for fdat in files:
            if not fdat.inputddms:
                fdat.inputddms = storages
            if not fdat.inputddms and fdat.ddmendpoint:
                fdat.inputddms = [fdat.ddmendpoint]

    def resolve_replicas(self, files):  # noqa: C901
        """
            Populates filespec.replicas for each entry from `files` list
            :param files: list of `FileSpec` objects
            fdat.replicas = [(ddmendpoint, replica, ddm_se, ddm_path)]
            :return: `files`
        """

        logger = self.logger
        xfiles = []
        #ddmconf = self.infosys.resolve_storage_data()

        for fdat in files:
            #ddmdat = ddmconf.get(fdat.ddmendpoint)
            #if not ddmdat:
            #    raise Exception("Failed to resolve input ddmendpoint by name=%s (from PanDA), please check configuration. fdat=%s" % (fdat.ddmendpoint, fdat))

            ## skip fdat if need for further workflow (e.g. to properly handle OS ddms)

            #fdat.accessmode = 'copy'        ### quick hack to avoid changing logic below for DIRECT access handling  ## REVIEW AND FIX ME LATER
            #fdat.allowremoteinputs = False  ### quick hack to avoid changing logic below for DIRECT access handling  ## REVIEW AND FIX ME LATER
            xfiles.append(fdat)

        if not xfiles:  # no files for replica look-up
            return files

        # load replicas from Rucio
        from rucio.client import Client
        c = Client()

        ## for the time being until Rucio bug with geo-ip sorting is resolved
        ## do apply either simple query list_replicas() without geoip sort to resolve LAN replicas in case of directaccesstype=[None, LAN]
        # otherwise in case of directaccesstype=WAN mode do query geo sorted list_replicas() with location data passed

        bquery = {'schemes': ['srm', 'root', 'davs', 'gsiftp', 'https', 'storm'],
                  'dids': [dict(scope=e.scope, name=e.lfn) for e in xfiles]}

        #allow_remoteinput = True in set(e.allowremoteinputs for e in xfiles)  ## implement direct access later

        try:
            query = bquery.copy()
            location = self.detect_client_location()
            if not location:
                raise PilotException("Failed to get client location for Rucio", code=errors.RUCIOLOCATIONFAILED)

            query.update(sort='geoip', client_location=location)
            logger.info('calling rucio.list_replicas() with query=%s' % query)
            replicas = c.list_replicas(**query)
        except Exception as e:
            raise PilotException("Failed to get replicas from Rucio: %s" % e, code=errors.RUCIOLISTREPLICASFAILED)

        replicas = list(replicas)
        logger.debug("replicas received from Rucio: %s" % replicas)

        files_lfn = dict(((e.scope, e.lfn), e) for e in xfiles)
        logger.debug("files_lfn=%s" % files_lfn)

        for r in replicas:
            k = r['scope'], r['name']
            fdat = files_lfn.get(k)
            if not fdat:  # not requested replica returned?
                continue

            fdat.replicas = []  # reset replicas list
            has_direct_localinput_replicas = False

            # manually sort replicas by priority value since Rucio has a bug in ordering
            # .. can be removed once Rucio server-side fix will be delivered
            ordered_replicas = {}
            for pfn, xdat in sorted(r.get('pfns', {}).iteritems(), key=lambda x: x[1]['priority']):
                ordered_replicas.setdefault(xdat.get('rse'), []).append(pfn)

            # local replicas
            for ddm in fdat.inputddms:  ## iterate over local ddms and check if replica is exist here
                #pfns = r.get('rses', {}).get(ddm)  ## use me once Rucio bug is resolved
                pfns = ordered_replicas.get(ddm)    ## quick workaround of Rucio bug: use manually sorted pfns

                if not pfns:  # no replica found for given local ddm
                    continue

                fdat.replicas.append((ddm, pfns))

                if not has_direct_localinput_replicas:
                    has_direct_localinput_replicas = bool(self.get_preferred_replica(pfns, self.direct_localinput_allowed_schemas))

            if (not fdat.replicas or (fdat.accessmode == 'direct' and not has_direct_localinput_replicas)) and fdat.allowremoteinputs:
                if fdat.accessmode == 'direct':
                    allowed_schemas = self.direct_remoteinput_allowed_schemas
                else:
                    allowed_schemas = self.remoteinput_allowed_schemas

                if not fdat.replicas:
                    logger.info("No local replicas found for lfn=%s but allowremoteinputs is set => looking for remote inputs" % fdat.lfn)
                else:
                    logger.info("Direct access=True but no appr. local replicas found: allowremoteinputs=True =>checking remote input suitable for direct read")
                logger.info("Consider first/closest replica, accessmode=%s, allowed_schemas=%s" % (fdat.accessmode, allowed_schemas))
                #logger.debug('rses=%s' % r['rses'])
                for ddm, pfns in r['rses'].iteritems():
                    replica = self.get_preferred_replica(pfns, allowed_schemas)
                    if not replica:
                        continue

                    # remoteinput supported replica found
                    fdat.replicas.append((ddm, pfns))
                    # break # ignore other remote replicas/sites

            # verify filesize and checksum values
            self.trace_report.update(validateStart=time.time())
            status = True
            if fdat.filesize != r['bytes']:
                logger.warning("Filesize of input file=%s mismatched with value from Rucio replica: filesize=%s, replica.filesize=%s, fdat=%s"
                               % (fdat.lfn, fdat.filesize, r['bytes'], fdat))
                status = False

            if not fdat.filesize:
                fdat.filesize = r['bytes']
                logger.warning("Filesize value for input file=%s is not defined, assigning info from Rucio replica: filesize=%s" % (fdat.lfn, r['bytes']))

            for ctype in ['adler32', 'md5']:
                if fdat.checksum.get(ctype) != r[ctype] and r[ctype]:
                    logger.warning("Checksum value of input file=%s mismatched with info got from Rucio replica: checksum=%s, replica.checksum=%s, fdat=%s"
                                   % (fdat.lfn, fdat.checksum, r[ctype], fdat))
                    status = False

                if not fdat.checksum.get(ctype) and r[ctype]:
                    fdat.checksum[ctype] = r[ctype]

            if not status:
                logger.info("filesize and checksum verification done")
                self.trace_report.update(clientState="DONE")

        logger.info('Number of resolved replicas:\n' +
                    '\n'.join(["lfn=%s: replicas=%s, allowremoteinputs=%s, is_directaccess=%s"
                               % (f.lfn, len(f.replicas), f.allowremoteinputs, f.is_directaccess(ensure_replica=False)) for f in files]))

        return files

    @classmethod
    def detect_client_location(self):
        """
        Open a UDP socket to a machine on the internet, to get the local IPv4 and IPv6
        addresses of the requesting client.
        Try to determine the sitename automatically from common environment variables,
        in this order: SITE_NAME, ATLAS_SITE_NAME, OSG_SITE_NAME. If none of these exist
        use the fixed string 'ROAMING'.
        """

        ip = '0.0.0.0'
        try:
            import socket
            s = socket.socket(socket.AF_INET, socket.SOCK_DGRAM)
            s.connect(("8.8.8.8", 80))
            ip = s.getsockname()[0]
        except Exception:
            pass

        ip6 = '::'
        try:
            s = socket.socket(socket.AF_INET6, socket.SOCK_DGRAM)
            s.connect(("2001:4860:4860:0:0:0:0:8888", 80))
            ip6 = s.getsockname()[0]
        except Exception:
            pass

        site = os.environ.get('PILOT_RUCIO_SITENAME', 'unknown')
#        site = os.environ.get('SITE_NAME',
#                              os.environ.get('ATLAS_SITE_NAME',
#                                             os.environ.get('OSG_SITE_NAME',
#                                                            'ROAMING')))

        return {'ip': ip,
                'ip6': ip6,
                'fqdn': socket.getfqdn(),
                'site': site}

    def transfer_files(self, copytool, files, **kwargs):
        """
            Apply transfer of given `files` using passed `copytool` module
            Should be implemented by custom Staging Client
            :param copytool: copytool module
            :param files: list of `FileSpec` objects
            :param kwargs: extra kwargs to be passed to copytool transfer handler
            :raise: PilotException in case of controlled error
        """

        raise NotImplemented()

    def transfer(self, files, activity='default', **kwargs):  # noqa: C901
        """
            Automatically stage passed files using copy tools related to given `activity`
            :param files: list of `FileSpec` objects
            :param activity: list of activity names used to determine appropriate copytool (prioritized list)
            :param kwargs: extra kwargs to be passed to copytool transfer handler
            :raise: PilotException in case of controlled error
            :return: output of copytool transfers (to be clarified)
        """

        self.trace_report.update(relativeStart=time.time(), transferStart=time.time())

        if isinstance(activity, basestring):
            activity = [activity]
        if 'default' not in activity:
            activity.append('default')

        copytools = None
        for aname in activity:
            copytools = self.acopytools.get(aname)
            if copytools:
                break

        if not copytools:
            raise PilotException('failed to resolve copytool by preferred activities=%s, acopytools=%s' %
                                 (activity, self.acopytools))

        # populate inputddms if need
        self.prepare_inputddms(files)

        # initialize ddm_activity name for requested files if not set
        for fspec in files:
            if fspec.ddm_activity:  # skip already initialized data
                continue
            if self.mode == 'stage-in':
                fspec.ddm_activity = filter(None, ['read_lan' if fspec.ddmendpoint in fspec.inputddms else None, 'read_wan'])
            else:
                fspec.ddm_activity = filter(None, ['write_lan' if fspec.ddmendpoint in fspec.inputddms else None, 'write_wan'])

        result, caught_errors = None, []

        for name in copytools:

            try:
                if name not in self.copytool_modules:
                    raise PilotException('passed unknown copytool with name=%s .. skipped' % name,
                                         code=ErrorCodes.UNKNOWNCOPYTOOL)

                module = self.copytool_modules[name]['module_name']
                self.logger.info('trying to use copytool=%s for activity=%s' % (name, activity))
                copytool = __import__('pilot.copytool.%s' % module, globals(), locals(), [module], -1)
                self.trace_report.update(protocol=name)

            except PilotException as e:
                caught_errors.append(e)
                self.logger.debug('error: %s' % e)
                continue
            except Exception as e:
                self.logger.warning('failed to import copytool module=%s, error=%s' % (module, e))
                continue
            try:
                result = self.transfer_files(copytool, files, activity, **kwargs)
            except PilotException as e:
                msg = 'failed to execute transfer_files(): PilotException caught: %s' % e
                self.logger.warning(msg)
                caught_errors.append(e)
            except TimeoutException as e:
                msg = 'function timed out: %s' % e
                self.logger.warning(msg)
                caught_errors.append(e)
            except Exception as e:
                self.logger.warning('failed to transfer files using copytool=%s .. skipped; error=%s' % (copytool, e))
                import traceback
                self.logger.error(traceback.format_exc())
                caught_errors.append(e)
            else:
                self.logger.debug('transfer_files() completed with result=%s' % str(result))

            if caught_errors and isinstance(caught_errors[-1], PilotException) and \
                    caught_errors[-1].get_error_code() == ErrorCodes.MISSINGOUTPUTFILE:
                raise caught_errors[-1]

            if result:
                break

        if not result:
            # Propagate message from first error back up
            errmsg = str(caught_errors[0]) if caught_errors else ''
            if caught_errors and "Cannot authenticate" in str(caught_errors):
                code = ErrorCodes.STAGEINAUTHENTICATIONFAILURE
            elif caught_errors and "bad queue configuration" in str(caught_errors):
                code = ErrorCodes.BADQUEUECONFIGURATION
            elif caught_errors and isinstance(caught_errors[0], PilotException):
                code = caught_errors[0].get_error_code()
                errmsg = caught_errors[0].get_last_error()
            elif caught_errors and isinstance(caught_errors[0], TimeoutException):
                code = errors.STAGEINTIMEOUT if self.mode == 'stage-in' else errors.STAGEOUTTIMEOUT  # is it stage-in/out?
                self.logger.warning('caught time-out exception: %s' % caught_errors[0])
            else:
<<<<<<< HEAD
                code = ErrorCodes.STAGEINFAILED
            details = str(caught_errors) + ":" + 'failed to transfer files using copytools=%s' % copytools
            self.logger.fatal(details)
            raise PilotException(details, code=code)
=======
                code = errors.STAGEINFAILED if self.mode == 'stage-in' else errors.STAGEOUTFAILED  # is it stage-in/out?
            self.logger.fatal('caught_errors=%s' % str(caught_errors))
            self.logger.fatal('code=%s' % str(code))
            raise PilotException('failed to transfer files using copytools=%s' % (copytools), errmsg, code=code)
>>>>>>> d3cdd861

        self.logger.debug('result=%s' % str(result))
        return result

    def require_protocols(self, files, copytool, activity):
        """
            Populates fspec.protocols and fspec.turl for each entry in `files` according to preferred fspec.ddm_activity
            :param files: list of `FileSpec` objects
            :param activity: str or ordered list of transfer activity names to resolve acopytools related data
            :return: None
        """

        allowed_schemas = getattr(copytool, 'allowed_schemas', None)

        if self.infosys and self.infosys.queuedata:
            copytool_name = copytool.__name__.rsplit('.', 1)[-1]
            allowed_schemas = self.infosys.queuedata.resolve_allowed_schemas(activity, copytool_name) or allowed_schemas

        files = self.resolve_protocols(files)
        ddmconf = self.infosys.resolve_storage_data()

        for fspec in files:

            protocols = self.resolve_protocol(fspec, allowed_schemas)
            if not protocols:  #  no protocols found
                error = 'Failed to resolve protocol for file=%s, allowed_schemas=%s, fspec=%s' % (fspec.lfn, allowed_schemas, fspec)
                self.logger.error("resolve_protocol: %s" % error)
                raise PilotException(error, code=ErrorCodes.NOSTORAGEPROTOCOL)

            # take first available protocol for copytool: FIX ME LATER if need (do iterate over all allowed protocols?)
            protocol = protocols[0]

            self.logger.info("Resolved protocol to be used for transfer lfn=%s: data=%s" % (protocol, fspec.lfn))

            resolve_surl = getattr(copytool, 'resolve_surl', None)
            if not callable(resolve_surl):
                resolve_surl = self.resolve_surl

            r = resolve_surl(fspec, protocol, ddmconf)  ## pass ddmconf for possible custom look up at the level of copytool
            if r.get('surl'):
                fspec.turl = r['surl']
            if r.get('ddmendpoint'):
                fspec.ddmendpoint = r['ddmendpoint']

    def resolve_protocols(self, files):
        """
            Populates filespec.protocols for each entry from `files` according to preferred `fspec.ddm_activity` value
            :param files: list of `FileSpec` objects
            fdat.protocols = [dict(endpoint, path, flavour), ..]
            :return: `files`
        """

        ddmconf = self.infosys.resolve_storage_data()

        for fdat in files:
            ddm = ddmconf.get(fdat.ddmendpoint)
            if not ddm:
                error = 'Failed to resolve output ddmendpoint by name=%s (from PanDA), please check configuration.' % fdat.ddmendpoint
                self.logger.error("resolve_protocols: %s, fspec=%s" % (error, fdat))
                raise PilotException(error, code=ErrorCodes.NOSTORAGE)

            protocols = []
            for aname in fdat.ddm_activity:
                protocols = ddm.arprotocols.get(aname)
                if protocols:
                    break

            fdat.protocols = protocols

        return files

    @classmethod
    def resolve_protocol(self, fspec, allowed_schemas=None):
        """
            Resolve protocols according to allowed schema
            :param fspec: `FileSpec` instance
            :param allowed_schemas: list of allowed schemas or any if None
            :return: list of dict(endpoint, path, flavour)
        """

        if not fspec.protocols:
            return []

        protocols = []

        allowed_schemas = allowed_schemas or [None]
        for schema in allowed_schemas:
            for pdat in fspec.protocols:
                if schema is None or pdat.get('endpoint', '').startswith("%s://" % schema):
                    protocols.append(pdat)

        return protocols


class StageInClient(StagingClient):

    mode = "stage-in"

    def resolve_replica(self, fspec, primary_schemas=None, allowed_schemas=None):
        """
            Resolve input replica first according to `primary_schemas`,
            if not found then look up within `allowed_schemas`
            :param fspec: input `FileSpec` objects
            :param allowed_schemas: list of allowed schemas or any if None
            :return: dict(surl, ddmendpoint, pfn)
            :raise PilotException: if replica not found
        """

        if not fspec.replicas:
            self.logger.warning('resolve_replicas() received no fspec.replicas')
            return

        allowed_schemas = allowed_schemas or [None]
        replica = None

        for ddmendpoint, replicas in fspec.replicas:
            if not replicas:  # ignore ddms with no replicas
                continue
            if primary_schemas:  ## look up primary schemas if requested
                replica = self.get_preferred_replica(replicas, primary_schemas)
            if not replica:
                replica = self.get_preferred_replica(replicas, allowed_schemas)
            if replica:
                surl = self.get_preferred_replica(replicas, ['srm']) or replicas[0]  # prefer SRM protocol for surl -- to be verified
                self.logger.info("[stage-in] surl (srm replica) from Rucio: pfn=%s, ddmendpoint=%s" % (surl, ddmendpoint))
                break

        if not replica:  # replica not found
            schemas = 'any' if not allowed_schemas[0] else ','.join(allowed_schemas)
            error = 'Failed to find replica for input file=%s, allowed_schemas=%s, fspec=%s' % (fspec.lfn, schemas, fspec)
            self.logger.error("resolve_replica: %s" % error)
            raise PilotException(error, code=ErrorCodes.REPLICANOTFOUND)

        return {'surl': surl, 'ddmendpoint': ddmendpoint, 'pfn': replica}

    def get_direct_access_variables(self, job):
        """
        Return the direct access settings for the PQ.

        :param job: job object.
        :return: allow_direct_access (bool), direct_access_type (string).
        """

        allow_direct_access, direct_access_type = False, ''
        if self.infosys.queuedata:  ## infosys is initialized
            allow_direct_access = self.infosys.queuedata.direct_access_lan or self.infosys.queuedata.direct_access_wan
            if self.infosys.queuedata.direct_access_lan:
                direct_access_type = 'LAN'
            if self.infosys.queuedata.direct_access_wan:
                direct_access_type = 'WAN'
        else:
            self.logger.info('infosys.queuedata is not initialized: direct access mode will be DISABLED by default')

        if job and not job.is_analysis() and job.transfertype != 'direct':  ## task forbids direct access
            allow_direct_access = False
            self.logger.info('switched off direct access mode for production job since transfertype=%s' % job.transfertype)

        return allow_direct_access, direct_access_type

    def set_accessmodes_for_direct_access(self, files, direct_access_type):
        """
        Update the FileSpec accessmodes for direct access and sort the files to get candidates for remote_io coming
        first in order to exclude them from checking of available space for stage-in.

        :param files: FileSpec objects.
        :param direct_access_type: type of direct access (LAN or WAN) (string).
        :return:
        """

        # sort the files
        files = sorted(files, key=lambda x: x.is_directaccess(ensure_replica=False), reverse=True)

        # populate allowremoteinputs for each FileSpec object
        for fdata in files:
            is_directaccess = fdata.is_directaccess(ensure_replica=False)
            if is_directaccess and direct_access_type == 'WAN':  ## is it the same for ES workflow ?? -- test and verify/FIXME LATER
                fdata.allowremoteinputs = True
            self.logger.info("check direct access for lfn=%s: allow_direct_access=true, fdata.is_directaccess()=%s =>"
                             " is_directaccess=%s, allowremoteinputs=%s" % (fdata.lfn,
                                                                            fdata.is_directaccess(ensure_replica=False),
                                                                            is_directaccess, fdata.allowremoteinputs))
            # must update accessmode for user jobs (it is only set already for production jobs)
            if fdata.accessmode != 'direct' and is_directaccess and fdata.accessmode != 'copy':
                fdata.accessmode = 'direct'

            # reset accessmode if direct access is not to be used
            if fdata.accessmode == 'direct' and not is_directaccess:
                fdata.accessmode = ''

            self.logger.info('accessmode for LFN=%s: %s (is_directaccess=%s)' %
                             (fdata.lfn, fdata.accessmode, is_directaccess))

    def transfer_files(self, copytool, files, activity=None, **kwargs):
        """
        Automatically stage in files using the selected copy tool module.

        :param copytool: copytool module
        :param files: list of `FileSpec` objects
        :param kwargs: extra kwargs to be passed to copytool transfer handler

        :return: the output of the copytool transfer operation
        :raise: PilotException in case of controlled error
        """

        #logger.debug('trace_report[eventVersion]=%s' % self.trace_report.get('eventVersion', 'unknown'))

        # sort out direct access logic
        job = kwargs.get('job', None)
        #job_access_mode = job.accessmode if job else ''
        allow_direct_access, direct_access_type = self.get_direct_access_variables(job)
        self.logger.info("direct access settings for the PQ: allow_direct_access=%s (type=%s)" %
                         (allow_direct_access, direct_access_type))
        kwargs['allow_direct_access'] = allow_direct_access

        if allow_direct_access:
            self.set_accessmodes_for_direct_access(files, direct_access_type)

        if getattr(copytool, 'require_replicas', False) and files:
            if files[0].replicas is None:  ## look up replicas only once
                files = self.resolve_replicas(files)

            allowed_schemas = getattr(copytool, 'allowed_schemas', None)

            if self.infosys and self.infosys.queuedata:
                copytool_name = copytool.__name__.rsplit('.', 1)[-1]
                allowed_schemas = self.infosys.queuedata.resolve_allowed_schemas(activity, copytool_name) or allowed_schemas

            for fspec in files:
                resolve_replica = getattr(copytool, 'resolve_replica', None)
                resolve_replica = self.resolve_replica if not callable(resolve_replica) else resolve_replica

                ## prepare schemas which will be used to look up first the replicas allowed for direct access mode
                primary_schemas = self.direct_localinput_allowed_schemas if fspec.accessmode == 'direct' else None
                r = resolve_replica(fspec, primary_schemas, allowed_schemas)
                if not r:
                    raise ReplicasNotFound('resolve_replica() returned no replicas')

                if r.get('pfn'):
                    fspec.turl = r['pfn']
                if r.get('surl'):
                    fspec.surl = r['surl']  # TO BE CLARIFIED if it's still used and need
                if r.get('ddmendpoint'):
                    fspec.ddmendpoint = r['ddmendpoint']

                self.logger.info("[stage-in] found replica to be used for lfn=%s: ddmendpoint=%s, pfn=%s" %
                                 (fspec.lfn, fspec.ddmendpoint, fspec.turl))

        # prepare files (resolve protocol/transfer url)
        if getattr(copytool, 'require_input_protocols', False) and files:
            self.require_protocols(files, copytool, activity)

        if not copytool.is_valid_for_copy_in(files):
            msg = 'input is not valid for transfers using copytool=%s' % copytool
            self.logger.warning(msg)
            self.logger.debug('input: %s' % files)
            self.trace_report.update(clientState='NO_REPLICA', stateReason=msg)
            self.trace_report.send()
            raise PilotException('invalid input data for transfer operation')

        if self.infosys:
            if self.infosys.queuedata:
                kwargs['copytools'] = self.infosys.queuedata.copytools
            kwargs['ddmconf'] = self.infosys.resolve_storage_data()
        kwargs['activity'] = activity

        # mark direct access files with status=remote_io
        if allow_direct_access:
            self.set_status_for_direct_access(files)

        # verify file sizes and available space for stage-in
        self.check_availablespace([e for e in files if e.status not in ['remote_io', 'transferred']])

        # add the trace report
        kwargs['trace_report'] = self.trace_report
        self.logger.info('ready to transfer (stage-in) files: %s' % files)

        return copytool.copy_in(files, **kwargs)

    def set_status_for_direct_access(self, files):
        """
        Update the FileSpec status with 'remote_io' for direct access mode.

        :param files: FileSpec objects.
        :return:
        """

        for fspec in files:
            if fspec.is_directaccess(ensure_replica=False):
                fspec.status_code = 0
                fspec.status = 'remote_io'

    def check_availablespace(self, files):
        """
        Verify that enough local space is available to stage in and run the job

        :param files: list of FileSpec objects.
        :raise: PilotException in case of not enough space or total input size too large
        """

        for f in files:
            self.logger.debug('lfn=%s filesize=%d accessmode=%s' % (f.lfn, f.filesize, f.accessmode))

        maxinputsize = convert_mb_to_b(get_maximum_input_sizes())
        totalsize = reduce(lambda x, y: x + y.filesize, files, 0)

        # verify total filesize
        if maxinputsize and totalsize > maxinputsize:
            error = "too many/too large input files (%s). total file size=%s B > maxinputsize=%s B" % \
                    (len(files), totalsize, maxinputsize)
            raise SizeTooLarge(error)

        self.logger.info("total input file size=%s B within allowed limit=%s B (zero value means unlimited)" %
                         (totalsize, maxinputsize))

        # get available space
        available_space = convert_mb_to_b(get_local_disk_space(os.getcwd()))
        self.logger.info("locally available space: %d B" % available_space)

        # are we within the limit?
        if totalsize > available_space:
            error = "not enough local space for staging input files and run the job (need %d B, but only have %d B)" % \
                    (totalsize, available_space)
            raise NoLocalSpace(error)


class StageOutClient(StagingClient):

    mode = "stage-out"

    def prepare_destinations(self, files, activities):
        """
            Resolve destination RSE (filespec.ddmendpoint) for each entry from `files` according to requested `activities`
            Apply Pilot-side logic to choose proper destination
            :param files: list of FileSpec objects to be processed
            :param activities: ordered list of activities to be used to resolve astorages
            :return: updated fspec entries
        """

        if not self.infosys.queuedata:  ## infosys is not initialized: not able to fix destination if need, nothing to do
            return files

        if isinstance(activities, (str, unicode)):
            activities = [activities]

        if not activities:
            raise PilotException("Failed to resolve destination: passed empty activity list. Internal error.",
                                 code=ErrorCodes.INTERNALPILOTPROBLEM, state='INTERNAL_ERROR')

        astorages = self.infosys.queuedata.astorages or {}

        storages = None
        activity = activities[0]
        for a in activities:
            storages = astorages.get(a, {})
            if storages:
                break

        if not storages:
            raise PilotException("Failed to resolve destination: no associated storages defined for activity=%s (%s)"
                                 % (activity, ','.join(activities)), code=ErrorCodes.NOSTORAGE, state='NO_ASTORAGES_DEFINED')

        # take the fist choice for now, extend the logic later if need
        ddm = storages[0]

        self.logger.info("[prepare_destinations][%s]: allowed (local) destinations: %s" % (activity, storages))
        self.logger.info("[prepare_destinations][%s]: resolved default destination ddm=%s" % (activity, ddm))

        for e in files:
            if not e.ddmendpoint:  ## no preferences => use default destination
                self.logger.info("[prepare_destinations][%s]: fspec.ddmendpoint is not set for lfn=%s"
                                 " .. will use default ddm=%s as (local) destination" % (activity, e.lfn, ddm))
                e.ddmendpoint = ddm
            elif e.ddmendpoint not in storages:  ## fspec.ddmendpoint is not in associated storages => assume it as final (non local) alternative destination
                self.logger.info("[prepare_destinations][%s]: Requested fspec.ddmendpoint=%s is not in the list of allowed (local) destinations"
                                 " .. will consider default ddm=%s for transfer and tag %s as alt. location" % (activity, e.ddmendpoint, ddm, e.ddmendpoint))
                e.ddmendpoint = ddm
                e.ddmendpoint_alt = e.ddmendpoint  ###  consider me later

        return files

    @classmethod
    def get_path(self, scope, lfn, prefix='rucio'):
        """
            Construct a partial Rucio PFN using the scope and the LFN
        """

        # <prefix=rucio>/<scope>/md5(<scope>:<lfn>)[0:2]/md5(<scope:lfn>)[2:4]/<lfn>

        hash_hex = hashlib.md5('%s:%s' % (scope, lfn)).hexdigest()

        #paths = [prefix] + scope.split('.') + [hash_hex[0:2], hash_hex[2:4], lfn]
        # exclude prefix from the path: this should be properly considered in protocol/AGIS for today
        paths = scope.split('.') + [hash_hex[0:2], hash_hex[2:4], lfn]
        paths = filter(None, paths)  # remove empty parts to avoid double /-chars

        return '/'.join(paths)

    def resolve_surl(self, fspec, protocol, ddmconf, **kwargs):
        """
            Get final destination SURL for file to be transferred
            Can be customized at the level of specific copytool
            :param protocol: suggested protocol
            :param ddmconf: full ddmconf data
            :param activity: ordered list of preferred activity names to resolve SE protocols
            :return: dict with keys ('pfn', 'ddmendpoint')
        """

        # consider only deterministic sites (output destination)

        ddm = ddmconf.get(fspec.ddmendpoint)
        if not ddm:
            raise PilotException('Failed to resolve ddmendpoint by name=%s' % fspec.ddmendpoint)

        # path = protocol.get('path', '').rstrip('/')
        # if not (ddm.is_deterministic or (path and path.endswith('/rucio'))):
        if not ddm.is_deterministic:
            raise PilotException('resolve_surl(): Failed to construct SURL for non deterministic ddm=%s: '
                                 'NOT IMPLEMENTED' % fspec.ddmendpoint, code=ErrorCodes.NONDETERMINISTICDDM)

        surl = protocol.get('endpoint', '') + os.path.join(protocol.get('path', ''), self.get_path(fspec.scope, fspec.lfn))
        return {'surl': surl}

    def transfer_files(self, copytool, files, activity, **kwargs):
        """
            Automatically stage out files using the selected copy tool module.

            :param copytool: copytool module
            :param files: list of `FileSpec` objects
            :param activity: ordered list of preferred activity names to resolve SE protocols
            :param kwargs: extra kwargs to be passed to copytool transfer handler

            :return: the output of the copytool transfer operation
            :raise: PilotException in case of controlled error
        """

        # check if files exist before actual processing
        # populate filesize if need, calc checksum
        for fspec in files:
            pfn = fspec.surl or getattr(fspec, 'pfn', None) or os.path.join(kwargs.get('workdir', ''), fspec.lfn)
            if not os.path.isfile(pfn) or not os.access(pfn, os.R_OK):
                msg = "Error: output pfn file does not exist: %s" % pfn
                self.logger.error(msg)
                self.trace_report.update(clientState='MISSINGOUTPUTFILE', stateReason=msg)
                self.trace_report.send()
                raise PilotException(msg, code=ErrorCodes.MISSINGOUTPUTFILE, state="FILE_INFO_FAIL")
            if not fspec.filesize:
                fspec.filesize = os.path.getsize(pfn)

            if not fspec.filesize:
                msg = 'output file has size zero: %s' % fspec.lfn
                self.logger.fatal(msg)
                raise PilotException(msg, code=ErrorCodes.ZEROFILESIZE, state="ZERO_FILE_SIZE")

            fspec.surl = pfn
            fspec.activity = activity
            if not fspec.checksum.get('adler32'):
                fspec.checksum['adler32'] = calculate_checksum(pfn)

        # prepare files (resolve protocol/transfer url)
        if getattr(copytool, 'require_protocols', True) and files:
            self.require_protocols(files, copytool, activity)

        if not copytool.is_valid_for_copy_out(files):
            self.logger.warning('Input is not valid for transfers using copytool=%s' % copytool)
            self.logger.debug('Input: %s' % files)
            raise PilotException('Invalid input for transfer operation')

        self.logger.info('ready to transfer (stage-out) files: %s' % files)

        if self.infosys:
            kwargs['copytools'] = self.infosys.queuedata.copytools

            # some copytools will need to know endpoint specifics (e.g. the space token) stored in ddmconf, add it
            kwargs['ddmconf'] = self.infosys.resolve_storage_data()

        if not files:
            msg = 'nothing to stage-out - an internal Pilot error has occurred'
            self.logger.fatal(msg)
            raise PilotException(msg, code=errors.INTERNALPILOTPROBLEM)

        # add the trace report
        kwargs['trace_report'] = self.trace_report

        return copytool.copy_out(files, **kwargs)

#class StageInClientAsync(object):
#
#    def __init__(self, site):
#        raise NotImplementedError
#
#    def queue(self, files):
#        raise NotImplementedError
#
#    def is_transferring(self):
#        raise NotImplementedError
#
#    def start(self):
#        raise NotImplementedError
#
#    def finish(self):
#        raise NotImplementedError
#
#    def status(self):
#        raise NotImplementedError
#
#
#class StageOutClientAsync(object):
#
#    def __init__(self, site):
#        raise NotImplementedError
#
#    def queue(self, files):
#        raise NotImplementedError
#
#    def is_transferring(self):
#        raise NotImplementedError
#
#    def start(self):
#        raise NotImplementedError
#
#    def finish(self):
#        raise NotImplementedError
#
#    def status(self):
#        raise NotImplementedError<|MERGE_RESOLUTION|>--- conflicted
+++ resolved
@@ -436,17 +436,10 @@
                 code = errors.STAGEINTIMEOUT if self.mode == 'stage-in' else errors.STAGEOUTTIMEOUT  # is it stage-in/out?
                 self.logger.warning('caught time-out exception: %s' % caught_errors[0])
             else:
-<<<<<<< HEAD
-                code = ErrorCodes.STAGEINFAILED
+                code = errors.STAGEINFAILED if self.mode == 'stage-in' else errors.STAGEOUTFAILED  # is it stage-in/out?
             details = str(caught_errors) + ":" + 'failed to transfer files using copytools=%s' % copytools
             self.logger.fatal(details)
             raise PilotException(details, code=code)
-=======
-                code = errors.STAGEINFAILED if self.mode == 'stage-in' else errors.STAGEOUTFAILED  # is it stage-in/out?
-            self.logger.fatal('caught_errors=%s' % str(caught_errors))
-            self.logger.fatal('code=%s' % str(code))
-            raise PilotException('failed to transfer files using copytools=%s' % (copytools), errmsg, code=code)
->>>>>>> d3cdd861
 
         self.logger.debug('result=%s' % str(result))
         return result

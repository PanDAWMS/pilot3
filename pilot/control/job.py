#!/usr/bin/env python
# Licensed under the Apache License, Version 2.0 (the "License");
# you may not use this file except in compliance with the License.
# You may obtain a copy of the License at
# http://www.apache.org/licenses/LICENSE-2.0
#
# Authors:
# - Mario Lassnig, mario.lassnig@cern.ch, 2016-2017
# - Daniel Drizhuk, d.drizhuk@gmail.com, 2017
# - Paul Nilsson, paul.nilsson@cern.ch, 2017

import Queue
import os
import threading
import time
from json import dumps

from pilot.util import https
from pilot.util.config import config
from pilot.util.workernode import get_disk_space, collect_workernode_info, get_node_name
from pilot.util.proxy import get_distinguished_name
from pilot.util.auxiliary import time_stamp, get_batchsystem_jobid, get_job_scheduler_id, get_pilot_id
from pilot.util.information import get_timefloor
from pilot.util.harvester import request_new_jobs, remove_job_request_file

import logging
logger = logging.getLogger(__name__)


def control(queues, traces, args):
    """
    (add description)

    :param queues:
    :param traces:
    :param args:
    :return:
    """

    threads = [threading.Thread(target=validate,
                                kwargs={'queues': queues,
                                        'traces': traces,
                                        'args': args}),
               threading.Thread(target=retrieve,
                                kwargs={'queues': queues,
                                        'traces': traces,
                                        'args': args}),
               threading.Thread(target=create_data_payload,
                                kwargs={'queues': queues,
                                        'traces': traces,
                                        'args': args}),
               threading.Thread(target=job_monitor,
                                kwargs={'queues': queues,
                                        'traces': traces,
                                        'args': args})]

    [t.start() for t in threads]


def _validate_job(job):
    """
    (add description)

    :param job:
    :return:
    """
    # valid = random.uniform(0, 100)
    # if valid > 99:
    #     logger.warning('%s: job did not validate correctly -- skipping' % job['PandaID'])
    #     job['errno'] = random.randint(0, 100)
    #     job['errmsg'] = 'job failed random validation'
    #     return False
    return True


def send_state(job, args, state, xml=None):
    """
    Update the server (heartbeat message).

    :param job:
    :param args:
    :param state:
    :param xml:
    :return:
    """

    log = logger.getChild(str(job['PandaID']))
    if state == 'finished':
        log.info('job %d has finished - sending final server update' % job['PandaID'])
    else:
        log.debug('set job state=%s' % state)

    # report the batch system job id, if available
    batchsystem_type, batchsystem_id = get_batchsystem_jobid()

    data = {'jobId': job['PandaID'],
            'state': state,
            'timestamp': time_stamp(),
            'siteName': args.site,
            'node': get_node_name()}

    # error codes
    pilot_error_code = job.get('pilotErrorCode', 0)
    pilot_error_codes = job.get('pilotErrorCodes', [])
    if pilot_error_codes != []:
        log.warning('pilotErrorCodes = %s (will report primary/first error code)' % str(pilot_error_codes))
        data['pilotErrorCode'] = pilot_error_codes[0]
    else:
        data['pilotErrorCode'] = pilot_error_code

    pilot_error_diag = job.get('pilotErrorDiag', 0)
    pilot_error_diags = job.get('pilotErrorDiags', [])
    if pilot_error_diags != []:
        log.warning('pilotErrorDiags = %s (will report primary/first error diag)' % str(pilot_error_diags))
        data['pilotErrorDiag'] = pilot_error_diags[0]
    else:
        data['pilotErrorDiag'] = pilot_error_diag

    data['transExitCode'] = job.get('transExitCode', 0)
    data['exeErrorCode'] = job.get('exeErrorCode', 0)
    data['exeErrorDiag'] = job.get('exeErrorDiag', '')

    data['attemptNr'] = job.get('attemptNr', 0)

    schedulerid = get_job_scheduler_id()
    if schedulerid:
        data['schedulerID'] = schedulerid

    pilotid = get_pilot_id()
    if pilotid:
        use_newmover_tag = 'DEPRECATED'
        version_tag = args.version_tag
        pilot_version = os.environ.get('PILOT_VERSION')

        if batchsystem_type:
            data['pilotID'] = "%s|%s|%s|%s|%s" % (pilotid, use_newmover_tag, batchsystem_type, version_tag, pilot_version)
            data['batchID'] = batchsystem_id,
        else:
            data['pilotID'] = "%s|%s|%s|%s" % (pilotid, use_newmover_tag, version_tag, pilot_version)

    if xml is not None:
        data['xml'] = xml

    try:
        # cmd = args.url + ':' + str(args.port) + 'server/panda/updateJob'
        # if https.request(cmd, data=data) is not None:

        if https.request('{pandaserver}/server/panda/updateJob'.format(pandaserver=config.Pilot.pandaserver),
                         data=data) is not None:

            log.info('server updateJob request completed for job %s' % job['PandaID'])
            return True
    except Exception as e:
        log.warning('while setting job state, Exception caught: %s' % str(e.message))
        pass

    log.warning('set job state=%s failed' % state)
    return False


def validate(queues, traces, args):
    """
    (add description)

    :param queues:
    :param traces:
    :param args:
    :return:
    """

    while not args.graceful_stop.is_set():
        try:
            job = queues.jobs.get(block=True, timeout=1)
        except Queue.Empty:
            continue

        try:
            log = logger.getChild(str(job['PandaID']))
            traces.pilot['nr_jobs'] += 1

            # set the environmental variable for the task id
            os.environ['PanDA_TaskID'] = str(job['taskID'])
            logger.info('processing PanDA job %s from task %s' % (job['PandaID'], job['taskID']))

            if _validate_job(job):

                log.debug('creating job working directory')
                job_dir = os.path.join(args.mainworkdir, 'PanDA_Pilot-%s' % job['PandaID'])
                try:
                    os.mkdir(job_dir)
                    job['working_dir'] = job_dir
                except Exception as e:
                    log.debug('cannot create working directory: %s' % str(e))
                    queues.failed_jobs.put(job)
                    break

                log.debug('symlinking pilot log')
                try:
                    os.symlink('../pilotlog.txt', os.path.join(job_dir, 'pilotlog.txt'))
                except Exception as e:
                    log.debug('cannot symlink pilot log: %s' % str(e))
                    queues.failed_jobs.put(job)
                    break

<<<<<<< HEAD
                queues.validated_jobs.put(job)
            else:
                queues.failed_jobs.put(job)
        except Exception as e:
            log.fatal('caught exception: %s' % e)
=======
            log.debug('symlinking pilot log')
            try:
                os.symlink('../pilotlog.txt', os.path.join(job_dir, 'pilotlog.txt'))
            except Exception as e:
                log.debug('cannot symlink pilot log: %s' % str(e))
#                queues.failed_jobs.put(job)
#                break

            queues.validated_jobs.put(job)
        else:
            log.debug('Failed to validate job=%s' % job['PandaID'])
            queues.failed_jobs.put(job)
>>>>>>> 6c87547f


def create_data_payload(queues, traces, args):
    """
    (add description)

    :param queues:
    :param traces:
    :param args:
    :return:
    """

    while not args.graceful_stop.is_set():
        try:
            job = queues.validated_jobs.get(block=True, timeout=1)
        except Queue.Empty:
            continue

        queues.data_in.put(job)
        queues.payloads.put(job)


def get_task_id():
    """
    Return the task id for the current job.
    Note: currently the implementation uses an environmental variable to store this number (PanDA_TaskID).

    :return: task id (string). Returns empty string in case of error.
    """

    if "PanDA_TaskID" in os.environ:
        taskid = os.environ["PanDA_TaskID"]
    else:
        logger.warning('PanDA_TaskID not set in environment')
        taskid = ""

    return taskid


def get_dispatcher_dictionary(args):
    """
    Return a dictionary with required fields for the dispatcher getJob operation.

    The dictionary should contain the following fields: siteName, computingElement (queue name),
    prodSourceLabel (e.g. user, test, ptest), diskSpace (available disk space for a job in MB),
    workingGroup, countryGroup, cpu (float), mem (float) and node (worker node name).

    workingGroup, countryGroup and allowOtherCountry
    we add a new pilot setting allowOtherCountry=True to be used in conjunction with countryGroup=us for
    US pilots. With these settings, the Panda server will produce the desired behaviour of dedicated X% of
    the resource exclusively (so long as jobs are available) to countryGroup=us jobs. When allowOtherCountry=false
    this maintains the behavior relied on by current users of the countryGroup mechanism -- to NOT allow
    the resource to be used outside the privileged group under any circumstances.

    :param args: arguments (e.g. containing queue name, queuedata dictionary, etc).
    :returns: dictionary prepared for the dispatcher getJob operation.
    """

    _diskspace = get_disk_space(args.location.queuedata)
    _mem, _cpu = collect_workernode_info()
    _nodename = get_node_name()

    data = {
        'siteName': args.resource,
        'computingElement': args.location.queue,
        'prodSourceLabel': args.job_label,
        'diskSpace': _diskspace,
        'workingGroup': args.working_group,
        'cpu': _cpu,
        'mem': _mem,
        'node': _nodename
    }

    if args.allow_other_country != "":
        data['allowOtherCountry'] = args.allow_other_country

    if args.country_group != "":
        data['countryGroup'] = args.country_group

    if args.job_label == 'self':
        dn = get_distinguished_name()
        data['prodUserID'] = dn

    taskid = get_task_id()
    if taskid != "" and args.allow_same_user:
        data['taskID'] = taskid
        logger.info("will download a new job belonging to task id: %s" % (data['taskID']))

    return data


def proceed_with_getjob(timefloor, starttime, jobnumber, getjob_requests, harvester):
    """
    Can we proceed with getjob?
    We may not proceed if we have run out of time (timefloor limit) or if we have already proceed enough jobs

    :param timefloor: timefloor limit (s)
    :param starttime: start time of retrieve() (s)
    :param jobnumber: number of downloaded jobs
    :param getjob_requests: number of getjob requests
    :param harvester: True if Harvester is used, False otherwise. Affects the max number of getjob reads (from file).
    :return: Boolean based on the input parameters
    """

    currenttime = time.time()

    if harvester:
        maximum_getjob_requests = 60  # 1 s apart
    else:
        maximum_getjob_requests = config.Pilot.maximum_getjob_requests

    if getjob_requests > int(maximum_getjob_requests):
        logger.warning('reached maximum number of getjob requests (%s) -- will abort pilot' %
                       config.Pilot.maximum_getjob_requests)
        return False

    if timefloor == 0 and jobnumber > 0:
        logger.warning("since timefloor is set to 0, pilot was only allowed to run one job")
        return False

    if (currenttime - starttime > timefloor) and jobnumber > 0:
        logger.warning("the pilot has run out of time (timefloor=%d has been passed)" % timefloor)
        return False

    # timefloor not relevant for the first job
    if jobnumber > 0:
        logger.info('since timefloor=%d s and only %d s has passed since launch, pilot can run another job' %
                    (timefloor, currenttime - starttime))

    if harvester and jobnumber > 0:
        # unless it's the first job (which is preplaced in the init dir), instruct Harvester to place another job
        # in the init dir
        logger.info('asking Harvester for another job')
        request_new_jobs()

    return True


def getjob_server_command(url, port):
    """
    Prepare the getJob server command.

    :param url: PanDA server URL (string)
    :param port: PanDA server port
    :return: full server command (URL string)
    """

    if url != "":
        url = url + ':%s' % port  # port is always set
    else:
        url = config.Pilot.pandaserver
    if url == "":
        logger.fatal('PanDA server url not set (either as pilot option or in config file)')
    elif not url.startswith("https://"):
        url = 'https://' + url
        logger.warning('detected missing protocol in server url (added)')

    return '{pandaserver}/server/panda/getJob'.format(pandaserver=url)


# MOVE TO EVENT SERVICE CODE AFTER MERGE
def create_es_file_dictionary(writetofile):
    """
    Create the event range file dictionary from the writetofile info.

    writetofile = 'fileNameForTrf_1:LFN_1,LFN_2^fileNameForTrf_2:LFN_3,LFN_4'
    -> esfiledictionary = {'fileNameForTrf_1': 'LFN_1,LFN_2', 'fileNameForTrf_2': 'LFN_3,LFN_4'}
    Also, keep track of the dictionary keys (e.g. 'fileNameForTrf_1') ordered since we have to use them to update the
    jobParameters once we know the full path to them (i.e. '@fileNameForTrf_1:..' will be replaced by
    '@/path/filename:..'), the dictionary is otherwise not ordered so we cannot simply use the dictionary keys later.
    fileinfo = ['fileNameForTrf_1:LFN_1,LFN_2', 'fileNameForTrf_2:LFN_3,LFN_4']

    :param writetofile: file info string
    :return: esfiledictionary, orderedfnamelist
    """

    fileinfo = writetofile.split("^")
    esfiledictionary = {}
    orderedfnamelist = []
    for i in range(len(fileinfo)):
        # Extract the file name
        if ":" in fileinfo[i]:
            finfo = fileinfo[i].split(":")

            # fix the issue that some athena 20 releases have _000 at the end of the filename
            if finfo[0].endswith("_000"):
                finfo[0] = finfo[0][:-4]
            esfiledictionary[finfo[0]] = finfo[1]
            orderedfnamelist.append(finfo[0])
        else:
            logger.warning("file info does not have the correct format, expected a separator \':\': %s" % (fileinfo[i]))
            esfiledictionary = {}
            break

    return esfiledictionary, orderedfnamelist


# MOVE TO EVENT SERVICE CODE AFTER MERGE
def update_es_guids(guids):
    """
    Update the NULL valued ES guids.
    This is necessary since guids are used as dictionary keys in some places.
    Replace the NULL values with different values:
    E.g. guids = 'NULL,NULL,NULL,sasdasdasdasdd'
    -> 'DUMMYGUID0,DUMMYGUID1,DUMMYGUID2,sasdasdasdasdd'

    :param guids:
    :return: updated guids
    """

    for i in range(guids.count('NULL')):
        guids = guids.replace('NULL', 'DUMMYGUID%d' % i, 1)

    return guids


# MOVE TO EVENT SERVICE CODE AFTER MERGE
def update_es_dispatcher_data(data):
    """
    Update the dispatcher data for Event Service.
    For Event Service merge jobs, the input file list will not arrive in the inFiles list as usual, but in the
    writeToFile field, so the inFiles list need to be corrected.

    :param data: dispatcher data dictionary
    :return: data (updated dictionary)
    """

    if 'writeToFile' in data:
        writetofile = data['writeToFile']
        esfiledictionary, orderedfnamelist = create_es_file_dictionary(writetofile)
        if esfiledictionary != {}:
            # fix the issue that some athena 20 releases have _000 at the end of the filename
            for name in orderedfnamelist:
                name_000 = "@%s_000 " % (name)
                new_name = "@%s " % (name)
                if name_000 in data['jobPars']:
                    data['jobPars'] = data['jobPars'].replace(name_000, new_name)

            # Remove the autoconf
            if "--autoConfiguration=everything " in data['jobPars']:
                data['jobPars'] = data['jobPars'].replace("--autoConfiguration=everything ", " ")

            # Replace the NULL valued guids for the ES files
            data['GUID'] = update_es_guids(data['GUID'])
        else:
            logger.warning("empty event service file dictionary")

    return data


def get_job_definition_from_file(path):
    """
    Get a job definition from a pre-placed file.
    In Harvester mode, also remove any existing job request files since it is no longer needed/wanted.

    :param path: path to job definition file.
    :return: job definition dictionary.
    """

    # remove any existing Harvester job request files (silent in non-Harvester mode)
    remove_job_request_file()

    res = {}
    with open(path, 'r') as jobdatafile:
        response = jobdatafile.read()
        if len(response) == 0:
            logger.fatal('encountered empty job definition file: %s' % path)
            res = None  # this is a fatal error, no point in continuing as the file will not be replaced
        else:
            # parse response message
            from urlparse import parse_qsl
            datalist = parse_qsl(response, keep_blank_values=True)

            # convert to dictionary
            for d in datalist:
                res[d[0]] = d[1]

    return res


def get_job_definition_from_server(args):
    """
    Get a job definition from a server.

    :param args:
    :return: job definition dictionary.
    """

    res = {}

    # get the job dispatcher dictionary
    data = get_dispatcher_dictionary(args)

    cmd = getjob_server_command(args.url, args.port)
    if cmd != "":
        logger.info('executing server command: %s' % cmd)
        res = https.request(cmd, data=data)

    return res


def get_job_definition(args):
    """
    Get a job definition from a source (server or pre-placed local file).
    :param args:
    :return: job definition dictionary.
    """

    res = {}

    path = os.path.join(os.environ['PILOT_HOME'], config.Pilot.pandajobdata)
    if os.path.exists(path):
        logger.info('will read job definition from file %s' % path)
        res = get_job_definition_from_file(path)
    else:
        if args.harvester:
            pass  # local job definition file not found (go to sleep)
        else:
            logger.info('will download job definition from server')
            res = get_job_definition_from_server(args)

    return res


def get_job_retrieval_delay(harvester):
    """
    Return the proper delay between job retrieval attempts.
    In Harvester mode, the pilot will look once per second for a job definition file.

    :param harvester: True if Harvester is being used (determined from args.harvester), otherwise False
    :return: sleep (s)
    """

    if harvester:
        delay = 1
    else:
        delay = 60

    return delay


def retrieve(queues, traces, args):
    """
    Retrieve all jobs from a source.

    The job definition is a json dictionary that is either present in the launch
    directory (preplaced) or downloaded from a server specified by `args.url`.

    The function retrieves the job definition from the proper source and places
    it in the `queues.jobs` queue.

    :param queues: internal queues for job handling.
    :param traces: tuple containing internal pilot states.
    :param args: arguments (e.g. containing queue name, queuedata dictionary, etc).
    """

    timefloor = get_timefloor()
    starttime = time.time()

    jobnumber = 0  # number of downloaded jobs
    getjob_requests = 0  # number of getjob requests

    if args.harvester:
        logger.info('harvester mode: pilot will look for local job definition file(s)')

    while not args.graceful_stop.is_set():

        getjob_requests += 1

        if not proceed_with_getjob(timefloor, starttime, jobnumber, getjob_requests, args.harvester):
            args.graceful_stop.set()
            break

        # get a job definition from a source (file or server)
        res = get_job_definition(args)

        if res is None:
            logger.fatal('fatal error in job download loop - cannot continue')
            break

        if res == {}:
            delay = get_job_retrieval_delay(args.harvester)
            if not args.harvester:
                logger.warning('did not get a job -- sleep %d s and repeat' % delay)
            for i in xrange(delay):
                if args.graceful_stop.is_set():
                    break
                time.sleep(1)
        else:
            if res['StatusCode'] != 0:
                logger.warning('did not get a job -- sleep 60s and repeat -- status: %s' % res['StatusCode'])
                for i in xrange(60):
                    if args.graceful_stop.is_set():
                        break
                    time.sleep(1)
            else:
                logger.info('received job: %s (sleep until the job has finished)' % res['PandaID'])

                # payload environment wants the PandaID to be set, also used below
                os.environ['PandaID'] = str(res['PandaID'])

                # update dispatcher data for ES (if necessary)
                res = update_es_dispatcher_data(res)

                # add the job definition to the jobs queue and increase the job counter,
                # and wait until the job has finished
                queues.jobs.put(res)
                jobnumber += 1
                if args.graceful_stop.is_set():
                    logger.info('graceful stop is currently set')
                else:
                    logger.info('graceful stop is currently not set')
                while not args.graceful_stop.is_set():
                    if job_has_finished(queues):
                        logger.info('graceful stop has been set')
                        break
                    time.sleep(0.5)


def job_has_finished(queues):
    """
    Has the current payload finished?

    :param queues:
    :return: True is the payload has finished or failed
    """

    try:
        panda_id = int(os.environ.get('PandaID', 0))
    except TypeError:
        panda_id = 0

    # is there anything in the finished_jobs queue?
    finished_queue_snapshot = list(queues.finished_jobs.queue)
    peek = [s_job for s_job in finished_queue_snapshot if panda_id == s_job['PandaID']]
    if len(peek) != 0:
        logger.info("job %d has completed (finished)" % panda_id)
        return True

    # is there anything in the failed_jobs queue?
    failed_queue_snapshot = list(queues.failed_jobs.queue)
    peek = [s_job for s_job in failed_queue_snapshot if panda_id == s_job['PandaID']]
    if len(peek) != 0:
        logger.info("job %d has completed (failed)" % panda_id)
        return True

    return False


def job_monitor(queues, traces, args):
    """
    Monitoring of job parameters.
    This function monitors certain job parameters, such as job looping. It also monitors queue activity, specifically
    if a job has finished or failed and then reports to the server.

    :param queues:
    :param traces:
    :param args:
    :return:
    """

    while not args.graceful_stop.is_set():
        # wait a second
        if args.graceful_stop.wait(1) or args.graceful_stop.is_set():  # 'or' added for 2.6 compatibility reasons
            break

        job = None

        # check if the job has finished
        try:
            job = queues.finished_jobs.get(block=True, timeout=1)
        except Queue.Empty:
            # logger.info("(job still running)")
            pass
        else:
            logger.info("job %d has finished" % job['PandaID'])

        # check if the job has failed
        try:
            job = queues.failed_jobs.get(block=True, timeout=1)
        except Queue.Empty:
            # logger.info("(job still running)")
            pass
        else:
            logger.info("job %d has failed" % job['PandaID'])

        # job has not been defined if it's still running
        if job:
            # send final server update
            if job['state'] == "finished":
                send_state(job, args, 'finished', xml=dumps(job['fileinfodict']))
            else:
                send_state(job, args, 'failed')

            # now ready for the next job (or quit)<|MERGE_RESOLUTION|>--- conflicted
+++ resolved
@@ -174,41 +174,25 @@
         except Queue.Empty:
             continue
 
-        try:
-            log = logger.getChild(str(job['PandaID']))
-            traces.pilot['nr_jobs'] += 1
-
-            # set the environmental variable for the task id
-            os.environ['PanDA_TaskID'] = str(job['taskID'])
-            logger.info('processing PanDA job %s from task %s' % (job['PandaID'], job['taskID']))
-
-            if _validate_job(job):
-
-                log.debug('creating job working directory')
-                job_dir = os.path.join(args.mainworkdir, 'PanDA_Pilot-%s' % job['PandaID'])
-                try:
-                    os.mkdir(job_dir)
-                    job['working_dir'] = job_dir
-                except Exception as e:
-                    log.debug('cannot create working directory: %s' % str(e))
-                    queues.failed_jobs.put(job)
-                    break
-
-                log.debug('symlinking pilot log')
-                try:
-                    os.symlink('../pilotlog.txt', os.path.join(job_dir, 'pilotlog.txt'))
-                except Exception as e:
-                    log.debug('cannot symlink pilot log: %s' % str(e))
-                    queues.failed_jobs.put(job)
-                    break
-
-<<<<<<< HEAD
-                queues.validated_jobs.put(job)
-            else:
+        log = logger.getChild(str(job['PandaID']))
+        traces.pilot['nr_jobs'] += 1
+
+        # set the environmental variable for the task id
+        os.environ['PanDA_TaskID'] = str(job['taskID'])
+        logger.info('processing PanDA job %s from task %s' % (job['PandaID'], job['taskID']))
+
+        if _validate_job(job):
+
+            log.debug('creating job working directory')
+            job_dir = os.path.join(args.mainworkdir, 'PanDA_Pilot-%s' % job['PandaID'])
+            try:
+                os.mkdir(job_dir)
+                job['working_dir'] = job_dir
+            except Exception as e:
+                log.debug('cannot create working directory: %s' % str(e))
                 queues.failed_jobs.put(job)
-        except Exception as e:
-            log.fatal('caught exception: %s' % e)
-=======
+                break
+
             log.debug('symlinking pilot log')
             try:
                 os.symlink('../pilotlog.txt', os.path.join(job_dir, 'pilotlog.txt'))
@@ -221,7 +205,6 @@
         else:
             log.debug('Failed to validate job=%s' % job['PandaID'])
             queues.failed_jobs.put(job)
->>>>>>> 6c87547f
 
 
 def create_data_payload(queues, traces, args):

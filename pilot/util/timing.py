--- conflicted
+++ resolved
@@ -20,14 +20,8 @@
 
 from pilot.util.auxiliary import get_logger
 from pilot.util.config import config
-<<<<<<< HEAD
-from pilot.util.mpi import get_ranks_info
-from pilot.util.constants import PILOT_T0, PILOT_PRE_GETJOB, PILOT_POST_GETJOB, PILOT_PRE_SETUP, PILOT_POST_SETUP, \
-    PILOT_PRE_STAGEIN, PILOT_POST_STAGEIN, PILOT_PRE_PAYLOAD, PILOT_POST_PAYLOAD, PILOT_PRE_STAGEOUT, \
-=======
 from pilot.util.constants import PILOT_START_TIME, PILOT_PRE_GETJOB, PILOT_POST_GETJOB, PILOT_PRE_SETUP, \
     PILOT_POST_SETUP, PILOT_PRE_STAGEIN, PILOT_POST_STAGEIN, PILOT_PRE_PAYLOAD, PILOT_POST_PAYLOAD, PILOT_PRE_STAGEOUT,\
->>>>>>> d795d365
     PILOT_POST_STAGEOUT, PILOT_PRE_FINAL_UPDATE, PILOT_POST_FINAL_UPDATE, PILOT_END_TIME
 from pilot.util.filehandling import read_json, write_json
 
@@ -43,11 +37,8 @@
     """
 
     pilot_timing_dictionary = {}
-    timing_file = config.Pilot.timing_file
-    rank, max_ranks = get_ranks_info()
-    if rank is not None:
-        timing_file += '_{0}'.format(rank)
-    path = os.path.join(os.environ.get('PILOT_HOME', ''), timing_file)
+
+    path = os.path.join(os.environ.get('PILOT_HOME', ''), config.Pilot.timing_file)
     if os.path.exists(path):
         pilot_timing_dictionary = read_json(path)
 
@@ -62,11 +53,7 @@
     :return:
     """
 
-    timing_file = config.Pilot.timing_file
-    rank, max_ranks = get_ranks_info()
-    if rank is not None:
-        timing_file += '_{0}'.format(rank)
-    path = os.path.join(os.environ.get('PILOT_HOME', ''), timing_file)
+    path = os.path.join(os.environ.get('PILOT_HOME', ''), config.Pilot.timing_file)
     if write_json(path, pilot_timing_dictionary):
         logger.debug('updated pilot timing dictionary: %s' % (path))
     else:

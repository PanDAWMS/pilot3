#!/usr/bin/env python
# Licensed under the Apache License, Version 2.0 (the "License");
# you may not use this file except in compliance with the License.
# You may obtain a copy of the License at
# http://www.apache.org/licenses/LICENSE-2.0
#
# Authors:
# - Mario Lassnig, mario.lassnig@cern.ch, 2017
# - Paul Nilsson, paul.nilsson@cern.ch, 2018-2022

from os import environ

# Pilot version
RELEASE = '3'   # released number should be fixed at 3 for Pilot 3
VERSION = '3'  # version number is '1' for first release, '0' until then, increased for bigger updates
<<<<<<< HEAD
REVISION = '4'  # revision number should be reset to '0' for every new version release, increased for small updates
BUILD = '2'     # build number should be reset to '1' for every new development cycle
=======
REVISION = '3'  # revision number should be reset to '0' for every new version release, increased for small updates
BUILD = '1'     # build number should be reset to '1' for every new development cycle
>>>>>>> ccddfdd2

SUCCESS = 0
FAILURE = 1

ERRNO_NOJOBS = 20

# Sorting order constants
UTILITY_BEFORE_PAYLOAD = 1
UTILITY_WITH_PAYLOAD = 2
UTILITY_AFTER_PAYLOAD_STARTED = 3
UTILITY_AFTER_PAYLOAD_STARTED2 = 4
UTILITY_AFTER_PAYLOAD_FINISHED = 5
UTILITY_AFTER_PAYLOAD_FINISHED2 = 6
UTILITY_BEFORE_STAGEIN = 7
UTILITY_WITH_STAGEIN = 8

# Timing constants that allow for additional constants to be defined for values before the pilot is started, ie for
# wrapper timing purposes.
PILOT_START_TIME = 'PILOT_START_TIME'
PILOT_MULTIJOB_START_TIME = 'PILOT_MULTIJOB_START_TIME'
PILOT_PRE_GETJOB = 'PILOT_PRE_GETJOB'
PILOT_POST_GETJOB = 'PILOT_POST_GETJOB'  # note: PILOT_POST_GETJOB corresponds to START_TIME in Pilot 1
PILOT_PRE_SETUP = 'PILOT_PRE_SETUP'
PILOT_POST_SETUP = 'PILOT_POST_SETUP'
PILOT_PRE_STAGEIN = 'PILOT_PRE_STAGEIN'
PILOT_POST_STAGEIN = 'PILOT_POST_STAGEIN'
PILOT_PRE_PAYLOAD = 'PILOT_PRE_PAYLOAD'
PILOT_POST_PAYLOAD = 'PILOT_POST_PAYLOAD'
PILOT_PRE_STAGEOUT = 'PILOT_PRE_STAGEOUT'
PILOT_POST_STAGEOUT = 'PILOT_POST_STAGEOUT'
PILOT_PRE_FINAL_UPDATE = 'PILOT_PRE_FINAL_UPDATE'
PILOT_POST_FINAL_UPDATE = 'PILOT_POST_FINAL_UPDATE'
PILOT_END_TIME = 'PILOT_END_TIME'
PILOT_KILL_SIGNAL = 'PILOT_KILL_SIGNAL'

# Keep track of log transfers
LOG_TRANSFER_NOT_DONE = 'NOT_DONE'
LOG_TRANSFER_IN_PROGRESS = 'IN_PROGRESS'
LOG_TRANSFER_DONE = 'DONE'
LOG_TRANSFER_FAILED = 'FAILED'

# Keep track of server updates
SERVER_UPDATE_NOT_DONE = 'NOT_DONE'
SERVER_UPDATE_RUNNING = 'RUNNING'
SERVER_UPDATE_UPDATING = 'UPDATING_FINAL'
SERVER_UPDATE_FINAL = 'DONE_FINAL'
SERVER_UPDATE_TROUBLE = 'LOST_HEARTBEAT'

# How long should the pilot wait before it should commit suicide after it has received a kill signal?
MAX_KILL_WAIT_TIME = 120  # twenty minutes


def get_pilot_version():
    """
    Return the current Pilot version string with the format <release>.<version>.<revision> (<build>).
    E.g. pilot_version = '2.1.3 (12)'
    :return: version string.
    """

    return '{release}.{version}.{revision} ({build})'.format(release=RELEASE,
                                                             version=VERSION,
                                                             revision=REVISION,
                                                             build=BUILD)


def get_rucio_client_version():
    """
    Return the current Rucio client version string using the environmental variable ATLAS_LOCAL_RUCIOCLIENTS_VERSION.
    If the environmental variable is not set, then an empty string will be returned.

    :return: $ATLAS_LOCAL_RUCIOCLIENTS_VERSION (string).
    """

    return environ.get('ATLAS_LOCAL_RUCIOCLIENTS_VERSION', '')<|MERGE_RESOLUTION|>--- conflicted
+++ resolved
@@ -13,13 +13,8 @@
 # Pilot version
 RELEASE = '3'   # released number should be fixed at 3 for Pilot 3
 VERSION = '3'  # version number is '1' for first release, '0' until then, increased for bigger updates
-<<<<<<< HEAD
 REVISION = '4'  # revision number should be reset to '0' for every new version release, increased for small updates
-BUILD = '2'     # build number should be reset to '1' for every new development cycle
-=======
-REVISION = '3'  # revision number should be reset to '0' for every new version release, increased for small updates
-BUILD = '1'     # build number should be reset to '1' for every new development cycle
->>>>>>> ccddfdd2
+BUILD = '3'     # build number should be reset to '1' for every new development cycle
 
 SUCCESS = 0
 FAILURE = 1
